import os
from typing import Any, Dict, List, Optional, Union, cast

import torch
from loguru import logger
from torch import nn

from .embeddings import IEmbedding, get_embedding


class DeepFM(nn.Module):
    embedding: IEmbedding

    def __init__(
        self,
        field_dims: List[int],
        num_factor: int,
        hidden_sizes: List[int],
        p_dropout: float = 0.1,
        use_batchnorm=False,
        embedding_config: Optional[Dict] = None,
        empty_embedding=False,
    ):
        """
        Args:
            field_dims: List of field dimension for each features
            num_factor: Low-level embedding vector dimension
            hidden_sizes: MLP layers' hidden sizes
            p_dropout: Dropout rate per MLP layer
            embedding_config
        """

        super().__init__()

        if not embedding_config:
            embedding_config = {"name": "vanilla"}

        num_inputs = sum(field_dims)

        if not empty_embedding:
            self.embedding = get_embedding(
                embedding_config,
                field_dims,
                num_factor,
                mode=None,
                field_name="deepfm",
            )

        self.fc = nn.EmbeddingBag(num_inputs, 1, mode="sum")
        self.linear_layer = nn.Linear(1, 1)
        self._bias = nn.Parameter(torch.zeros(1))

        deep_branch_inp = num_factor * len(field_dims)

        layers: List[nn.Module] = []
        for size in hidden_sizes:
            layers.append(nn.Linear(deep_branch_inp, size))
            if use_batchnorm:
                layers.append(nn.BatchNorm1d(size))
            layers.append(nn.ReLU())
            layers.append(nn.Dropout(p_dropout))

            deep_branch_inp = size

        layers.append(nn.Linear(deep_branch_inp, 1))
        self._deep_branch = nn.Sequential(*layers)

        # torch.set_float32_matmul_precision('high')
        # self._deep_branch = torch.compile(self._deep_branch)

        field_dims_tensor = torch.tensor(field_dims)
        field_dims_tensor = torch.cat(
            [torch.tensor([0], dtype=torch.long), field_dims_tensor]
        )
        offsets = torch.cumsum(field_dims_tensor[:-1], 0).unsqueeze(0)
        self.register_buffer("offsets", offsets)

    # @torch.compile(fullgraph=True)
    def forward(self, x):
        """
        Args:
            x: torch.LongTensor (Batch x NumField)

        Return:
            scores: torch.FloatTensor (Batch): Logit result before sigmoid
        """

        x = x + self.offsets
        emb = self.embedding(x)

        square_of_sum = emb.sum(dim=1).pow(2)
        sum_of_square = emb.pow(2).sum(dim=1)

        # x_1 = alpha * WX + b
        x = self.fc(x) + self._bias
        # x = self.fc(x) + self._bias
        # x_2 = alpha * WX + b + 0.5 ((\sum e_i)^2 - (\sum e_i^2))
        y_fm = x + 0.5 * (square_of_sum - sum_of_square).sum(1, keepdims=True)

        b, num_field, size = emb.shape
        emb = emb.reshape((b, num_field * size))
        scores = y_fm + self._deep_branch(emb)
        scores = scores.squeeze(-1)

        return scores

    def get_ranks(self, x) -> torch.Tensor:
        scores = self(x)
        return torch.argsort(scores, descending=True)

    @classmethod
    def load(cls, checkpoint: Union[str, Dict[str, Any]], strict=True, *, empty_embedding=False) -> "DeepFM":
        if isinstance(checkpoint, str):
            checkpoint = torch.load(checkpoint, map_location="cpu")

        checkpoint = cast(Dict[str, Any], checkpoint)
        model_config = checkpoint["model_config"]
        field_dims = checkpoint["field_dims"]

<<<<<<< HEAD
        model = cls(field_dims, **model_config, empty_embedding=empty_embedding)
        model.load_state_dict(checkpoint["state_dict"], strict=strict)
=======
        model = cls(field_dims, **model_config)
        missing, unexpected = model.load_state_dict(
            checkpoint["state_dict"], strict=strict
        )
        if missing:
            logger.warning(f"Missing keys: {missing}")
        if unexpected:
            logger.warning(f"Unexpected keys: {unexpected}")
>>>>>>> 2489fa14
        return model


def save_model_checkpoint(
    model: DeepFM,
    checkpoint_dir: str,
    name: str = "target",
):
    """Wrapper to save checkpoint embedding to a folder
    in the belowing format:
        {checkpoint_dir}/deepfm/{name}.pth
    """

    emb = model.embedding
    field_dir = os.path.join(checkpoint_dir, "deepfm")
    os.makedirs(field_dir, exist_ok=True)

    path = os.path.join(field_dir, f"{name}.pth")
    torch.save(emb.state_dict(), path)


def get_optimizers(
    model: DeepFM,
    config: Dict,
) -> List[torch.optim.Optimizer]:
    sparse: bool = config.get("sparse", False)
    optimizer_name: str = config.get("optimizer", "adam")

    lr_emb = config.get("learning_rate_emb", config["learning_rate"])

    logger.debug(f"optimizer config: {sparse=} - {optimizer_name=} - {lr_emb=}")

    decay_param = []
    if sparse:
        decay_param = [
            p for name, p in model.named_parameters() if "embedding." not in name
        ]
        no_decay_param = model.embedding.parameters()

    if sparse and optimizer_name == "adam":
        return [
            torch.optim.SparseAdam(
                no_decay_param,
                lr=lr_emb,
            ),
            torch.optim.Adam(
                decay_param,
                lr=config["learning_rate"],
                weight_decay=config["weight_decay"],
            ),
        ]

    if optimizer_name == "adam":
        return [
            torch.optim.Adam(
                model.parameters(),
                lr=config["learning_rate"],
                weight_decay=config["weight_decay"],
            )
        ]
    elif optimizer_name == "sgd":
        if not sparse:
            return [
                torch.optim.SGD(
                    model.parameters(),
                    lr=config["learning_rate"],
                    weight_decay=config["weight_decay"],
                )
            ]
        else:
            return [
                torch.optim.SGD(
                    [
                        dict(params=no_decay_param, weight_decay=0, lr=lr_emb),
                        dict(
                            params=decay_param,
                            weight_decay=config["weight_decay"],
                            lr=config["learning_rate"],
                        ),
                    ],
                    config["learning_rate"],  # actually required but have no meaning
                )
            ]

    else:
        raise ValueError(f"{optimizer_name=} is not recognized")<|MERGE_RESOLUTION|>--- conflicted
+++ resolved
@@ -117,11 +117,7 @@
         model_config = checkpoint["model_config"]
         field_dims = checkpoint["field_dims"]
 
-<<<<<<< HEAD
         model = cls(field_dims, **model_config, empty_embedding=empty_embedding)
-        model.load_state_dict(checkpoint["state_dict"], strict=strict)
-=======
-        model = cls(field_dims, **model_config)
         missing, unexpected = model.load_state_dict(
             checkpoint["state_dict"], strict=strict
         )
@@ -129,7 +125,6 @@
             logger.warning(f"Missing keys: {missing}")
         if unexpected:
             logger.warning(f"Unexpected keys: {unexpected}")
->>>>>>> 2489fa14
         return model
 
 
